--- conflicted
+++ resolved
@@ -49,9 +49,5 @@
 async-trait = "0.1.56"
 schemars = "0.8.12"
 serde = { version = "1.0.156", features = ["derive"] }
-<<<<<<< HEAD
-tower-http = { version = "0.4.0", features = ["cors"] }
-jsonrpc-http-server = "18.0.0"
-=======
 tower-http = { version = "0.5.0", features = ["cors"] }
->>>>>>> 70ef867d
+jsonrpc-http-server = "18.0.0"